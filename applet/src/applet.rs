// SPDX-License-Identifier: GPL-3.0-only

use cosmic::app::{Core, Task};
use cosmic::applet::cosmic_panel_config::PanelAnchor;
use cosmic::cctk::sctk::reexports::protocols::xdg::shell::client::xdg_positioner::{
    Anchor, Gravity,
};
use cosmic::cosmic_config::CosmicConfigEntry;
use cosmic::iced::Subscription;
use cosmic::iced::{
    platform_specific::shell::commands::popup::{destroy_popup, get_popup},
    widget::{column, row},
    window::Id,
    Alignment,
};
use cosmic::iced_runtime::platform_specific::wayland::popup::SctkPositioner;
use cosmic::{Application, Element};
use std::process;

use crate::applet_button::AppletButton;
use crate::applet_menu::AppletMenu;
use crate::config::{AppletButtonStyle, CosmicClassicMenuConfig, RecentApplication};
use crate::fl;
use crate::logic::apps::{desktop_files, ApplicationCategory, Event, User};
use crate::model::application_entry::ApplicationEntry;

pub const APP_ID: &str = "com.championpeak87.cosmic-classic-menu";

/// This is the struct that represents your application.
/// It is used to define the data that will be used by your application.
#[derive(Default)]
pub struct CosmicClassicMenu {
    /// Application state which is managed by the COSMIC runtime.
    pub core: Core,
    /// The popup id.
    popup: Option<Id>,
    /// The configuration that is used to store the application settings.
    pub config: CosmicClassicMenuConfig,
    /// The search field that is used to filter the applications.
    pub search_field: String,
    /// The list of available applications that are displayed in the menu.
    pub available_applications: Vec<ApplicationEntry>,
    /// The list of available categories that are displayed in the menu.
    pub available_categories: Vec<ApplicationCategory>,
    /// The popup type that is used to determine which popup to display.
    pub popup_type: PopupType,
    /// The selected category that is used to filter the applications.
    pub selected_category: Option<ApplicationCategory>,
    /// Currently logged user
    pub current_user: Option<User>,
}

/// This is the enum that contains all the possible variants that your application will need to transmit messages.
/// This is used to communicate between the different parts of your application.
/// If your application does not need to send messages, you can use an empty enum or `()`.
#[derive(Debug, Clone)]
pub enum Message {
    TogglePopup(PopupType),
    PopupClosed(Id),
    SearchFieldInput(String),
    PowerOptionSelected(PowerAction),
    ApplicationSelected(ApplicationEntry),
    CategorySelected(ApplicationCategory),
    LaunchTool(SystemTool),
    Zbus(Result<(), zbus::Error>),
    UpdateLoggedUser(Result<User, zbus::Error>),
    FileEvent(Event),
    UpdateConfig(CosmicClassicMenuConfig),
    UpdateAvailableApplications(Vec<ApplicationEntry>),
    UpdateAvailableCategories(Vec<ApplicationCategory>),
}

#[derive(Clone, Debug)]
pub enum SystemTool {
    AppletSettings,
    SystemSettings,
    SystemMonitor,
    DiskManagement,
}

impl SystemTool {
    fn perform(&self) {
        match self {
            SystemTool::AppletSettings => {
                let env_vars: Vec<(String, String)> = std::env::vars().collect();
                let app_id = Some("com.championpeak87.cosmic-classic-menu.settings");
                tokio::spawn(async move {
                    cosmic::desktop::spawn_desktop_exec(
                        "cosmic-classic-menu-settings",
                        env_vars,
                        app_id.as_deref(),
                        false,
                    )
                    .await;
                });
                return;
            }
            _ => (),
        }

        let is_flatpak = std::env::var("FLATPAK_ID").is_ok();
        let main_exec = if is_flatpak {
            "flatpak-spawn"
        } else {
            match self {
                SystemTool::SystemSettings => "cosmic-settings",
                SystemTool::SystemMonitor => "gnome-system-monitor",
                SystemTool::DiskManagement => "gnome-disks",
                _ => "",
            }
        };
        let args = if is_flatpak {
            match self {
                SystemTool::SystemSettings => vec!["--host", "cosmic-settings"],
                SystemTool::SystemMonitor => vec!["--host", "gnome-system-monitor"],
                SystemTool::DiskManagement => vec!["--host", "gnome-disks"],
                _ => vec![],
            }
        } else {
            vec![]
        };

        if let Err(_) = process::Command::new(main_exec).args(args).spawn() {
            eprintln!("Selected tool cannot be opened");
        }
    }
}

#[derive(Clone, Debug)]
pub enum PowerAction {
    Shutdown,
    Logout,
    Lock,
    Reboot,
    Suspend,
}

impl PowerAction {
    fn perform(self) -> cosmic::iced::Task<cosmic::Action<Message>> {
        let msg = |m| cosmic::Action::App(Message::Zbus(m));
        match self {
            PowerAction::Lock => cosmic::iced::Task::perform(crate::power_options::lock(), msg),
            PowerAction::Logout => {
                cosmic::iced::Task::perform(crate::power_options::log_out(), msg)
            }
            PowerAction::Reboot => {
                cosmic::iced::Task::perform(crate::power_options::restart(), msg)
            }
            PowerAction::Shutdown => {
                cosmic::iced::Task::perform(crate::power_options::shutdown(), msg)
            }
            PowerAction::Suspend => {
                cosmic::iced::Task::perform(crate::power_options::suspend(), msg)
            }
        }
    }
}

#[derive(Clone, Debug, PartialEq)]
pub enum PopupType {
    MainMenu,
    ContextMenu,
}

impl Default for PopupType {
    fn default() -> Self {
        PopupType::MainMenu
    }
}

/// Implement the `Application` trait for your application.
/// This is where you define the behavior of your application.
///
/// The `Application` trait requires you to define the following types and constants:
/// - `Executor` is the async executor that will be used to run your application's commands.
/// - `Flags` is the data that your application needs to use before it starts.
/// - `Message` is the enum that contains all the possible variants that your application will need to transmit messages.
/// - `APP_ID` is the unique identifier of your application.
impl Application for CosmicClassicMenu {
    type Executor = cosmic::executor::multi::Executor;
    type Flags = ();
    type Message = Message;
    const APP_ID: &'static str = APP_ID;

    fn core(&self) -> &Core {
        &self.core
    }

    fn core_mut(&mut self) -> &mut Core {
        &mut self.core
    }

    /// This is the entry point of your application, it is where you initialize your application.
    ///
    /// Any work that needs to be done before the application starts should be done here.
    ///
    /// - `core` is used to passed on for you by libcosmic to use in the core of your own application.
    /// - `flags` is used to pass in any data that your application needs to use before it starts.
    /// - `Task` type is used to send messages to your application. `Task::none()` can be used to send no messages to your application.
    fn init(core: Core, _flags: Self::Flags) -> (Self, Task<Self::Message>) {
        let window = CosmicClassicMenu {
            core,
            popup: None,
            search_field: "".to_owned(),
            available_applications: vec![],
            available_categories: vec![],
            popup_type: PopupType::MainMenu,
            selected_category: Some(ApplicationCategory::ALL),
            config: CosmicClassicMenuConfig::config(),
            current_user: None,
        };

        // fetch current user asynchronously
        let fetch_current_user_task =
            Task::perform(crate::logic::apps::get_current_user(), |result| {
                cosmic::Action::App(Message::UpdateLoggedUser(result))
            });

        let fetch_all_apps_task = Task::perform(crate::logic::apps::Apps::load_apps(), |res| {
            cosmic::Action::App(Message::UpdateAvailableApplications(res))
        });

        let fetch_available_categories_task =
            Task::perform(crate::logic::apps::Apps::load_app_categories(), |res| {
                cosmic::Action::App(Message::UpdateAvailableCategories(res))
            });

        (
            window,
            Task::batch(vec![
                fetch_current_user_task,
                fetch_all_apps_task,
                fetch_available_categories_task,
            ]),
        )
    }

    fn on_close_requested(&self, id: Id) -> Option<Message> {
        Some(Message::PopupClosed(id))
    }

    /// This is the main view of your application, it is the root of your widget tree.
    ///
    /// The `Element` type is used to represent the visual elements of your application,
    /// it has a `Message` associated with it, which dictates what type of message it can send.
    ///
    /// To get a better sense of which widgets are available, check out the `widget` module.
    fn view(&self) -> Element<'_, Message> {
        let applet_button_style = &self.config.applet_button_style;
        let panel_type = &self.core.applet.panel_type;
        let size = &self.core.applet.size;

        match applet_button_style {
            AppletButtonStyle::IconOnly => AppletButton::view_icon_only(&self),
            AppletButtonStyle::LabelOnly => AppletButton::view_label_only(&self),
            AppletButtonStyle::IconAndLabel => AppletButton::view_icon_and_label(&self),
            AppletButtonStyle::Auto => match panel_type {
                cosmic::applet::PanelType::Panel => match size {
                    cosmic::applet::Size::Hardcoded(hardcoded_size) => {
                        if hardcoded_size.0
                            < cosmic::applet::cosmic_panel_config::PanelSize::M
                                .get_applet_icon_size(false) as u16
                        {
                            AppletButton::view_label_only(&self)
                        } else {
                            AppletButton::view_icon_only(&self)
                        }
                    }
                    cosmic::applet::Size::PanelSize(panel_size) => match panel_size {
                        cosmic::applet::cosmic_panel_config::PanelSize::XS
                        | cosmic::applet::cosmic_panel_config::PanelSize::S => {
                            AppletButton::view_label_only(&self)
                        }
                        cosmic::applet::cosmic_panel_config::PanelSize::M
                        | cosmic::applet::cosmic_panel_config::PanelSize::L
                        | cosmic::applet::cosmic_panel_config::PanelSize::XL
                        | cosmic::applet::cosmic_panel_config::PanelSize::Custom(_) => {
                            AppletButton::view_icon_only(&self)
                        }
                    },
                },
                cosmic::applet::PanelType::Dock | cosmic::applet::PanelType::Other(_) => {
                    AppletButton::view_icon_only(&self)
                }
            },
        }
    }

    fn view_window(&self, _id: Id) -> Element<'_, Message> {
        match self.popup_type {
            PopupType::MainMenu => self.view_main_menu(),
            PopupType::ContextMenu => self.view_context_menu(),
        }
    }

    /// Application messages are handled here. The application state can be modified based on
    /// what message was received. Tasks may be returned for asynchronous execution on a
    /// background thread managed by the application's executor.
    fn update(&mut self, message: Self::Message) -> Task<Self::Message> {
        println!("Received message: {:?}", message);
        match message {
            Message::TogglePopup(popup_type) => self.toggle_popup(popup_type),
            Message::PopupClosed(id) => self.close_popup(id),
            Message::SearchFieldInput(input) => self.update_search_field(&input),
            Message::PowerOptionSelected(action) => self.perform_power_action(action),
            Message::ApplicationSelected(app) => self.launch_application(app),
            Message::CategorySelected(category) => self.select_category(category),
            Message::LaunchTool(tool) => self.launch_tool(tool),
            Message::Zbus(result) => self.handle_zbus_result(result),
            Message::UpdateLoggedUser(user) => {
                self.current_user = user.ok();
                Task::none()
            }
            Message::FileEvent(event) => self.handle_event(event),
            Message::UpdateConfig(config) => {
                println!("Received updated config: {:?}", config);
                self.config = config;

                Task::none()
            }
            Message::UpdateAvailableApplications(items) => {
                self.available_applications = items;

                Task::none()
            }
            Message::UpdateAvailableCategories(items) => {
                self.available_categories = items;

                Task::none()
            }
        }
    }

    fn style(&self) -> Option<cosmic::iced_runtime::Appearance> {
        Some(cosmic::applet::style())
    }

    /// Register subscriptions for this application.
    ///
    /// Subscriptions are long-running async tasks running in the background which
    /// emit messages to the application through a channel. They are started at the
    /// beginning of the application, and persist through its lifetime.
    fn subscription(&self) -> Subscription<Self::Message> {
        Subscription::batch(vec![
            desktop_files(Id::unique()).map(Message::FileEvent),
            // Watch for application configuration changes.
            self.core
                .watch_config::<CosmicClassicMenuConfig>(Self::APP_ID)
                .map(|update| Message::UpdateConfig(update.config)),
        ])
    }
}

impl CosmicClassicMenu {
    pub fn handle_event(&mut self, event: Event) -> Task<Message> {
        match event {
            Event::Changed => {
                // Update set of available applications
                Task::perform(crate::logic::apps::Apps::load_apps(), |res| {
                    cosmic::Action::App(Message::UpdateAvailableApplications(res))
                })
            }
        }
    }

    fn toggle_popup(&mut self, popup_type: PopupType) -> Task<Message> {
        let mut tasks = vec![];
        self.popup_type = popup_type;
        if self.popup_type == PopupType::MainMenu {
            tasks.push(Task::perform(
                crate::logic::apps::Apps::load_apps(),
                |res| cosmic::action::app(Message::UpdateAvailableApplications(res)),
            ));
        }

        if let Some(p) = self.popup.take() {
            tasks.push(destroy_popup(p));
            Task::batch(tasks)
        } else {
            let new_id = Id::unique();
            self.popup.replace(new_id);

            let mut popup_settings = self.core.applet.get_popup_settings(
                self.core.main_window_id().unwrap(),
                new_id,
                None,
                None,
                None,
            );

<<<<<<< HEAD
            tasks.push(get_popup(popup_settings));
            Task::batch(tasks)
=======
            // Position the popup based on the panel anchor
            let width = self.core.applet.suggested_window_size().0;
            let height = self.core.applet.suggested_window_size().1;
            popup_settings.positioner = SctkPositioner {
                gravity: match self.core.applet.anchor {
                    PanelAnchor::Left => Gravity::TopLeft,
                    PanelAnchor::Right => Gravity::TopRight,
                    PanelAnchor::Top => Gravity::TopLeft,
                    PanelAnchor::Bottom => Gravity::BottomLeft,
                },
                anchor: match self.core.applet.anchor {
                    PanelAnchor::Left => Anchor::TopRight,
                    PanelAnchor::Right => Anchor::TopLeft,
                    PanelAnchor::Top => Anchor::BottomLeft,
                    PanelAnchor::Bottom => Anchor::TopLeft,
                },
                offset: (
                    match self.core.applet.anchor {
                        PanelAnchor::Left => width.get() as i32, // offset right
                        _ => 0,
                    },
                    match self.core.applet.anchor {
                        PanelAnchor::Top => height.get() as i32, // offset down
                        _ => 0,
                    },
                ),
                ..Default::default()
            };

            get_popup(popup_settings)
>>>>>>> c854adc1
        }
    }

    fn close_popup(&mut self, id: Id) -> Task<Message> {
        self.search_field.clear();
        self.selected_category = Some(ApplicationCategory::ALL);
        self.available_applications = Vec::new();

        if self.popup.as_ref() == Some(&id) {
            self.popup = None;
        }

        Task::none()
    }

    fn update_search_field(&mut self, input: &str) -> Task<Message> {
        self.selected_category = None;

        if input.is_empty() {
            self.selected_category = Some(ApplicationCategory::ALL);
            self.search_field = input.to_string();
            Task::perform(crate::logic::apps::Apps::load_apps(), |res| {
                cosmic::action::app(Message::UpdateAvailableApplications(res))
            })
        } else {
            self.search_field = input.to_string();
            Task::perform(
                crate::logic::apps::Apps::load_filtered_apps(self.search_field.clone()),
                |res| cosmic::action::app(Message::UpdateAvailableApplications(res)),
            )
        }
    }

    fn perform_power_action(&mut self, action: PowerAction) -> Task<Message> {
        let is_flatpak = std::env::var("FLATPAK_ID").is_ok();
        let main_exec = if is_flatpak {
            "flatpak-spawn"
        } else {
            "cosmic-osd"
        };
        let mut args = if is_flatpak {
            vec!["--host", "cosmic-osd"]
        } else {
            vec![]
        };
        match action {
            PowerAction::Logout => {
                args.push("log-out");
            }
            PowerAction::Reboot => {
                args.push("restart");
            }
            PowerAction::Shutdown => {
                args.push("shutdown");
            }
            _ => return action.perform(),
        };

        if let Err(_) = process::Command::new(main_exec).args(args).spawn() {
            return action.perform();
        }

        if let Some(p) = self.popup.take() {
            return destroy_popup(p);
        }

        Task::none()
    }

    fn launch_application(&mut self, app: ApplicationEntry) -> Task<Message> {
        let mut app_exec = app.exec.clone().unwrap();
        let env_vars: Vec<(String, String)> = std::env::vars().collect();
        let app_id = Some(app.id.clone());
        let is_terminal = app.is_terminal;

        let is_flatpak = std::env::var("FLATPAK_ID").is_ok();

        if is_flatpak {
            app_exec = format!("flatpak-spawn --host {}", app_exec);
        }

        tokio::spawn(async move {
            cosmic::desktop::spawn_desktop_exec(app_exec, env_vars, app_id.as_deref(), is_terminal)
                .await;
        });

        self.update_recent_applications(app);

        if let Some(p) = self.popup.take() {
            return destroy_popup(p);
        }
        Task::none()
    }

    fn update_recent_applications(&mut self, app: ApplicationEntry) {
        let current_recent_application = self
            .config
            .recent_applications
            .iter_mut()
            .find(|x| x.app_id == app.id);
        if let Some(recent_app) = current_recent_application {
            if recent_app.launch_count < u32::MAX {
                recent_app.launch_count += 1;
            }
        } else {
            self.config.recent_applications.push(RecentApplication {
                app_id: app.id.clone(),
                launch_count: 1,
            });
        }

        self.config
            .write_entry(CosmicClassicMenuConfig::config_handler().as_ref().unwrap())
            .expect("Failed to write recent applications config");
    }

    fn select_category(&mut self, category: ApplicationCategory) -> Task<Message> {
        self.search_field.clear();
        self.selected_category = Some(category.clone());

        Task::perform(
            crate::logic::apps::Apps::get_apps_of_category(category),
            |res| cosmic::Action::App(Message::UpdateAvailableApplications(res)),
        )
    }

    fn launch_tool(&mut self, tool: SystemTool) -> Task<Message> {
        tool.perform();
        if let Some(p) = self.popup.take() {
            return destroy_popup(p);
        }
        Task::none()
    }

    fn handle_zbus_result(&self, result: Result<(), zbus::Error>) -> Task<Message> {
        if let Err(e) = result {
            eprintln!("cosmic-classic-menu ERROR: '{}'", e);
        }

        Task::none()
    }

    fn view_main_menu(&self) -> Element<'_, Message> {
        // TODO: Implement grid view
        AppletMenu::view_main_menu_list(&self)
    }

    fn view_context_menu(&self) -> Element<'_, Message> {
        let context_menu = column![
            cosmic::applet::menu_button(
                row![cosmic::widget::text::body(fl!("settings")),].align_y(Alignment::Center)
            )
            .class(cosmic::theme::Button::AppletMenu)
            .on_press(Message::LaunchTool(SystemTool::AppletSettings)),
            cosmic::applet::padded_control(cosmic::widget::divider::horizontal::default()),
            cosmic::applet::menu_button(
                row![cosmic::widget::text::body(fl!("settings-label")),].align_y(Alignment::Center)
            )
            .class(cosmic::theme::Button::AppletMenu)
            .on_press(Message::LaunchTool(SystemTool::SystemSettings)),
            cosmic::applet::menu_button(
                row![cosmic::widget::text::body(fl!("system-monitor-label")),]
                    .align_y(Alignment::Center)
            )
            .class(cosmic::theme::Button::AppletMenu)
            .on_press(Message::LaunchTool(SystemTool::SystemMonitor)),
            cosmic::applet::menu_button(
                row![cosmic::widget::text::body(fl!("disks-label")),].align_y(Alignment::Center)
            )
            .class(cosmic::theme::Button::AppletMenu)
            .on_press(Message::LaunchTool(SystemTool::DiskManagement)),
        ]
        .padding([8, 0]);

        self.core.applet.popup_container(context_menu).into()
    }
}<|MERGE_RESOLUTION|>--- conflicted
+++ resolved
@@ -388,10 +388,6 @@
                 None,
             );
 
-<<<<<<< HEAD
-            tasks.push(get_popup(popup_settings));
-            Task::batch(tasks)
-=======
             // Position the popup based on the panel anchor
             let width = self.core.applet.suggested_window_size().0;
             let height = self.core.applet.suggested_window_size().1;
@@ -421,8 +417,8 @@
                 ..Default::default()
             };
 
-            get_popup(popup_settings)
->>>>>>> c854adc1
+            tasks.push(get_popup(popup_settings));
+            Task::batch(tasks)
         }
     }
 
